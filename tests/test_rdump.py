import base64
import hashlib
import json
import os
import platform
import subprocess
from datetime import timezone
from unittest import mock

import pytest

import flow.record.fieldtypes
from flow.record import RecordDescriptor, RecordReader, RecordWriter
from flow.record.fieldtypes import flow_record_tz
from flow.record.tools import rdump


def test_rdump_pipe(tmp_path):
    TestRecord = RecordDescriptor(
        "test/record",
        [
            ("varint", "count"),
            ("string", "foo"),
        ],
    )

    path = tmp_path / "test.records"
    writer = RecordWriter(path)

    for i in range(10):
        writer.write(TestRecord(count=i, foo="bar"))
    writer.close()

    # validate input
    args = ["rdump", str(path)]
    res = subprocess.Popen(args, stdout=subprocess.PIPE)
    stdout, stderr = res.communicate()
    assert len(stdout.splitlines()) == 10

    # rdump test.records | wc -l
    p1 = subprocess.Popen(["rdump", str(path)], stdout=subprocess.PIPE)

    # counting lines on Windows: https://devblogs.microsoft.com/oldnewthing/20110825-00/?p=9803
    p2_cmd = ["find", "/c", "/v", ""] if platform.system() == "Windows" else ["wc", "-l"]
    p2 = subprocess.Popen(p2_cmd, stdin=p1.stdout, stdout=subprocess.PIPE)

    stdout, stderr = p2.communicate()
    assert stdout.strip() == b"10"

    # (binary) rdump test.records -w - | rdump -s 'r.count == 5'
    p1 = subprocess.Popen(["rdump", str(path), "-w", "-"], stdout=subprocess.PIPE)
    p2 = subprocess.Popen(
        ["rdump", "-s", "r.count == 5"],
        stdin=p1.stdout,
        stdout=subprocess.PIPE,
    )
    stdout, stderr = p2.communicate()
    assert stdout.strip() in (b"<test/record count=5 foo='bar'>", b"<test/record count=5L foo=u'bar'>")

    # (printer) rdump test.records | rdump -s 'r.count == 5'
    p1 = subprocess.Popen(["rdump", str(path)], stdout=subprocess.PIPE)
    p2 = subprocess.Popen(
        ["rdump", "-s", "r.count == 5"],
        stdin=p1.stdout,
        stdout=subprocess.PIPE,
        stderr=subprocess.PIPE,
    )
    stdout, stderr = p2.communicate()
    assert stdout.strip() == b""
    assert b"Are you perhaps entering record text, rather than a recordstream?" in stderr.strip()

    # rdump test.records -w - | rdump -s 'r.count in (1, 3, 9)' -w filtered.records
    path2 = tmp_path / "filtered.records"
    p1 = subprocess.Popen(["rdump", str(path), "-w", "-"], stdout=subprocess.PIPE)
    p2 = subprocess.Popen(
        ["rdump", "-s", "r.count in (1, 3, 9)", "-w", str(path2)],
        stdin=p1.stdout,
    )
    stdout, stderr = p2.communicate()

    reader = RecordReader(path2)
    records = list(reader)
    assert len(records) == 3
    assert {r.count for r in records} == {1, 3, 9}


def test_rdump_format_template(tmp_path):
    TestRecord = RecordDescriptor(
        "test/record",
        [
            ("varint", "count"),
            ("string", "foo"),
        ],
    )

    path = tmp_path / "test.records"
    writer = RecordWriter(path)

    # generate some test records
    for i in range(10):
        writer.write(TestRecord(count=i, foo="bar"))
    writer.close()

    # validate output with -f
    args = ["rdump", str(path), "-f", "TEST: {count},{foo}"]
    print(args)
    res = subprocess.Popen(args, stdout=subprocess.PIPE)
    stdout, stderr = res.communicate()
    for i, line in enumerate(stdout.decode().splitlines()):
        assert line == "TEST: {i},bar".format(i=i)


def test_rdump_json(tmp_path):
    TestRecord = RecordDescriptor(
        "test/record",
        [
            ("varint", "count"),
            ("string", "foo"),
            ("bytes", "data"),
            ("net.ipaddress", "ip"),
            ("net.ipnetwork", "subnet"),
            ("digest", "digest"),
        ],
    )

    record_path = tmp_path / "test.records"
    writer = RecordWriter(record_path)

    # generate some test records
    for i in range(10):
        data = str(i).encode()
        md5 = hashlib.md5(data).hexdigest()
        sha1 = hashlib.sha1(data).hexdigest()
        sha256 = hashlib.sha256(data).hexdigest()
        writer.write(
            TestRecord(
                count=i,
                foo="bar" * i,
                data=b"\x00\x01\x02\x03--" + data,
                ip="172.16.0.{}".format(i),
                subnet="192.168.{}.0/24".format(i),
                digest=(md5, sha1, sha256),
            )
        )
    writer.close()

    # dump records as JSON lines
    args = ["rdump", str(record_path), "-w", "jsonfile://-?descriptors=true"]
    process = subprocess.Popen(args, stdout=subprocess.PIPE)
    stdout, stderr = process.communicate()

    assert process.returncode == 0

    # Basic validations in stdout
    for i in range(10):
        assert base64.b64encode("\x00\x01\x02\x03--{}".format(i).encode()) in stdout
        assert "192.168.{}.0/24".format(i).encode() in stdout
        assert "172.16.0.{}".format(i).encode() in stdout
        assert ("bar" * i).encode() in stdout

    # Load json using json.loads() and validate key values
    for i, line in enumerate(stdout.splitlines()):
        json_dict = json.loads(line)
        assert json_dict
        if i == 0:
            assert "_type" in json_dict
            assert json_dict["_type"] == "recorddescriptor"
        else:
            count = i - 1  # fix offset as first line is the recorddescriptor information
            data = str(count).encode()
            md5 = hashlib.md5(data).hexdigest()
            sha1 = hashlib.sha1(data).hexdigest()
            sha256 = hashlib.sha256(data).hexdigest()
            assert json_dict["count"] == count
            assert json_dict["foo"] == "bar" * count
            assert json_dict["data"] == base64.b64encode("\x00\x01\x02\x03--{}".format(count).encode()).decode()
            assert json_dict["ip"] == "172.16.0.{}".format(count)
            assert json_dict["subnet"] == "192.168.{}.0/24".format(count)
            assert json_dict["digest"]["md5"] == md5
            assert json_dict["digest"]["sha1"] == sha1
            assert json_dict["digest"]["sha256"] == sha256

    # Write jsonlines to file
    path = tmp_path / "records.jsonl"
    path.write_bytes(stdout)
    json_path = "jsonfile://{}".format(path)

    # Read records from json and original records file and validate
    for path in (json_path, record_path):
        with RecordReader(path) as reader:
            for i, record in enumerate(reader):
                data = str(i).encode()
                md5 = hashlib.md5(data).hexdigest()
                sha1 = hashlib.sha1(data).hexdigest()
                sha256 = hashlib.sha256(data).hexdigest()
                assert record.count == i
                assert record.ip == "172.16.0.{}".format(i)
                assert record.subnet == "192.168.{}.0/24".format(i)
                assert record.data == b"\x00\x01\x02\x03--" + data
                assert record.digest.md5 == md5
                assert record.digest.sha1 == sha1
                assert record.digest.sha256 == sha256
                assert record.foo == "bar" * i


def test_rdump_json_no_descriptors(tmp_path):
    TestRecord = RecordDescriptor(
        "test/record",
        [
            ("varint", "count"),
            ("string", "foo"),
            ("bytes", "data"),
            ("net.ipaddress", "ip"),
            ("net.ipnetwork", "subnet"),
            ("digest", "digest"),
        ],
    )

    # generate some test records
    record_path = tmp_path / "test.records"
    with RecordWriter(record_path) as writer:
        for i in range(10):
            data = str(i).encode()
            md5 = hashlib.md5(data).hexdigest()
            sha1 = hashlib.sha1(data).hexdigest()
            sha256 = hashlib.sha256(data).hexdigest()
            writer.write(
                TestRecord(
                    count=i,
                    foo="bar" * i,
                    data=b"\x00\x01\x02\x03--" + data,
                    ip=f"172.16.0.{i}",
                    subnet=f"192.168.{i}.0/24",
                    digest=(md5, sha1, sha256),
                )
            )

    # dump records as JSON lines
    args = ["rdump", str(record_path), "--jsonlines"]
    process = subprocess.Popen(args, stdout=subprocess.PIPE)
    stdout, stderr = process.communicate()

    assert process.returncode == 0
    assert stderr is None

    for i, line in enumerate(stdout.splitlines()):
        json_dict = json.loads(line)
        assert json_dict
        assert "_type" not in json_dict
        assert "_recorddescriptor" not in json_dict
        assert "_source" in json_dict
        data = str(i).encode()
        assert json_dict["data"] == base64.b64encode(b"\x00\x01\x02\x03--" + data).decode()
        assert json_dict["ip"] == f"172.16.0.{i}"
        assert json_dict["subnet"] == f"192.168.{i}.0/24"
        assert json_dict["digest"]["md5"] == hashlib.md5(data).hexdigest()
        assert json_dict["digest"]["sha1"] == hashlib.sha1(data).hexdigest()
        assert json_dict["digest"]["sha256"] == hashlib.sha256(data).hexdigest()


def test_rdump_format_spec_hex(tmp_path):
    TestRecord = RecordDescriptor(
        "test/record",
        [
            ("bytes", "data"),
        ],
    )

    # generate a test record
    test_record = TestRecord(
        data=b"\x00\x01--hello world--\xee\xff",
    )

    # write the test record so rdump can read it
    record_path = tmp_path / "test.records"
    with RecordWriter(record_path) as writer:
        writer.write(test_record)

    # rdump with --format string using our hex format spec
    args = [
        "rdump",
        str(record_path),
        "--format",
        "hex:{data:hex} HEX:{data:HEX} x:{data:x} X:{data:X} #x:{data:#x} #X:{data:#X}",
    ]
    process = subprocess.Popen(args, stdout=subprocess.PIPE)
    stdout, stderr = process.communicate()

    assert process.returncode == 0
    assert stderr is None
    assert stdout.rstrip() == b" ".join(
        [
            b"hex:00012d2d68656c6c6f20776f726c642d2deeff",
            b"HEX:00012D2D68656C6C6F20776F726C642D2DEEFF",
            b"x:00012d2d68656c6c6f20776f726c642d2deeff",
            b"X:00012D2D68656C6C6F20776F726C642D2DEEFF",
            b"#x:0x00012d2d68656c6c6f20776f726c642d2deeff",
            b"#X:0x00012D2D68656C6C6F20776F726C642D2DEEFF",
        ]
    )


def test_rdump_list_adapters():
    args = [
        "rdump",
        "--list-adapters",
    ]
    process = subprocess.Popen(args, stdout=subprocess.PIPE)
    stdout, stderr = process.communicate()

    assert process.returncode == 0
    assert stderr is None
    for adapter in ("stream", "line", "text", "jsonfile", "csvfile"):
        assert f"{adapter}:{os.linesep}".encode() in stdout


@pytest.mark.parametrize(
    "filename",
    [
        "output",
        "output.records",
        "output.records.gz",
        "output.records.bz2",
        "output.records.json",
        "output.records.jsonl",
    ],
)
def test_rdump_split(tmp_path, filename):
    TestRecord = RecordDescriptor(
        "test/record",
        [
            ("varint", "count"),
        ],
    )

    # generate test records so rdump can read it
    record_path = tmp_path / "input.records"
    with RecordWriter(record_path) as writer:
        for i in range(100):
            writer.write(TestRecord(count=i))

    # rdump --split=10 -w output.records
    output_path = tmp_path / filename
    rdump.main([str(record_path), "--split=10", "-w", str(output_path)])

    # verify output
    for i in range(10):
        path = output_path.with_suffix(f".{i:02d}{output_path.suffix}")
        assert path.exists()
        with RecordReader(path) as reader:
            for j, record in enumerate(reader):
                assert record.count == i * 10 + j


def test_rdump_split_suffix_length(tmp_path):
    TestRecord = RecordDescriptor(
        "test/record",
        [
            ("varint", "count"),
        ],
    )

    # generate test records so rdump can read it
    record_path = tmp_path / "input.records"
    with RecordWriter(record_path) as writer:
        for i in range(100):
            writer.write(TestRecord(count=i))

    # rdump --split=10 --suffix-length=4 -w output.records
    output_path = tmp_path / "output.records"
    rdump.main([str(record_path), "--split=10", "--suffix-length=4", "-w", str(output_path)])
    for i in range(10):
        output_path = tmp_path / f"output.{i:04d}.records"
        assert output_path.exists()


@pytest.mark.parametrize(
    "scheme,first_line",
    [
        ("csvfile://", b"count,"),
        ("jsonfile://", b"recorddescriptor"),
        ("jsonfile://?descriptors=false", b"X-TEST-"),
        ("text://", b"<test/record"),
    ],
)
def test_rdump_split_using_uri(tmp_path, scheme, first_line, capsysbinary):
    TestRecord = RecordDescriptor(
        "test/record",
        [
            ("string", "count"),
        ],
    )

    # generate test records so rdump can read it
    record_path = tmp_path / "input.records"
    with RecordWriter(record_path) as writer:
        for i in range(10):
            writer.write(TestRecord(count=f"X-TEST-{i}-TEST-X"))

    # test stdout: rdump --split=10 $scheme
    rdump.main([str(record_path), "--split=10", "-w", scheme])
    captured = capsysbinary.readouterr()
    assert captured.err == b""
    assert b"X-TEST-9-TEST-X" in captured.out.splitlines()[-1]

    # test file: rdump --split=10 scheme://output
    output_path = tmp_path / "output"
    scheme, _, options = scheme.partition("?")
    cmd = [str(record_path), "--split=5", "-w", f"{scheme}{output_path}?{options}"]
    rdump.main(cmd)

    # verify output
    for i in range(2):
        path = output_path.with_suffix(f".{i:02d}{output_path.suffix}")
        assert path.exists()
        with open(path, "rb") as f:
            assert first_line in next(f)


def test_rdump_split_without_writer(capsysbinary):
    with pytest.raises(SystemExit):
        rdump.main(["--split=10"])
    captured = capsysbinary.readouterr()
    assert b"error: --split only makes sense in combination with -w/--writer" in captured.err


def test_rdump_csv(tmp_path, capsysbinary):
    path = tmp_path / "test.csv"
    with open(path, "w") as f:
        f.write("count,text\n")
        f.write("1,hello\n")
        f.write("2,world\n")
        f.write("3,bar\n")

    rdump.main([str(path)])
    captured = capsysbinary.readouterr()
    assert captured.err == b""
    assert captured.out.splitlines() == [
        b"<csv/reader count='1' text='hello'>",
        b"<csv/reader count='2' text='world'>",
        b"<csv/reader count='3' text='bar'>",
    ]


def test_rdump_headerless_csv(tmp_path, capsysbinary):
    # write out headerless CSV file
    path = tmp_path / "test.csv"
    with open(path, "w") as f:
        f.write("1,hello\n")
        f.write("2,world\n")
        f.write("3,bar\n")

    # manualy specify CSV fields
    rdump.main([f"csvfile://{path}?fields=count,text"])
    captured = capsysbinary.readouterr()
    assert captured.err == b""
    assert captured.out.splitlines() == [
        b"<csv/reader count='1' text='hello'>",
        b"<csv/reader count='2' text='world'>",
        b"<csv/reader count='3' text='bar'>",
    ]


<<<<<<< HEAD
def test_rdump_stdin_peek(tmp_path):
    if platform.system() == "Windows":
        pytest.skip("No Gzip on Windows")

    TestRecord = RecordDescriptor(
        "test/record",
        [
            ("varint", "count"),
=======
@pytest.mark.parametrize(
    ("total_records", "count", "skip", "expected_numbers"),
    [
        (10, None, 2, [2, 3, 4, 5, 6, 7, 8, 9]),
        (10, 3, None, [0, 1, 2]),
        (10, 2, 3, [3, 4]),
        (10, None, 9, [9]),
        (10, None, 10, []),
    ],
)
def test_rdump_count_and_skip(tmp_path, capsysbinary, total_records, count, skip, expected_numbers):
    TestRecord = RecordDescriptor(
        "test/record",
        [
            ("varint", "number"),
>>>>>>> 6358ba3a
            ("string", "foo"),
        ],
    )

<<<<<<< HEAD
    path = tmp_path / "test.records"
    writer = RecordWriter(path)
    # generate some test records
    for i in range(10):
        writer.write(TestRecord(count=i, foo="bar"))
    writer.close()

    # Compress
    compress_cmd = ["gzip", "/k", str(path)]

    res = subprocess.Popen(compress_cmd, stdout=subprocess.PIPE)
    res.communicate()

    compressed_path = str(path) + ".gz"

    # Rdump should transparently decompress and select the correct adapter
    p1 = subprocess.Popen(["cat", compressed_path], stdout=subprocess.PIPE)
    p2 = subprocess.Popen(
        ["rdump", "-s", "r.count == 5"],
        stdin=p1.stdout,
        stdout=subprocess.PIPE,
        stderr=subprocess.PIPE,
    )
    stdout, _ = p2.communicate()

    assert stdout.strip() in (b"<test/record count=5 foo='bar'>", b"<test/record count=5L foo=u'bar'>")
=======
    # Write test records to a file
    full_set_path = tmp_path / "test_full_set.records"
    with RecordWriter(full_set_path) as writer:
        for i in range(total_records):
            record = TestRecord(number=i, foo="bar" + "baz" * i)
            writer.write(record)

    rdump_parameters = []
    if count is not None:
        rdump_parameters.append(f"--count={count}")
    if skip is not None:
        rdump_parameters.append(f"--skip={skip}")

    rdump.main([str(full_set_path), "--csv", "-F", "number"] + rdump_parameters)
    captured = capsysbinary.readouterr()
    assert captured.err == b""

    # Skip csv header
    record_lines = captured.out.splitlines()[1:]

    # Convert numbers to integers and validate
    numbers = list(map(int, record_lines))
    assert numbers == expected_numbers

    # Write records using --skip and --count to a new file
    subset_path = tmp_path / "test_subset.records"
    rdump.main([str(full_set_path), "-w", str(subset_path)] + rdump_parameters)

    # Read records from new file and validate
    numbers = None
    with RecordReader(subset_path) as reader:
        numbers = [rec.number for rec in reader]
    assert numbers == expected_numbers


@pytest.mark.parametrize(
    "date_str,tz,expected_date_str",
    [
        ("2023-08-02T22:28:06.12345+01:00", None, "2023-08-02 21:28:06.123450+00:00"),
        ("2023-08-02T22:28:06.12345+01:00", "NONE", "2023-08-02 22:28:06.123450+01:00"),
        ("2023-08-02T22:28:06.12345-08:00", "NONE", "2023-08-02 22:28:06.123450-08:00"),
        ("2023-08-02T20:51:32.123456+00:00", "Europe/Amsterdam", "2023-08-02 22:51:32.123456+02:00"),
        ("2023-08-02T20:51:32.123456+00:00", "America/New_York", "2023-08-02 16:51:32.123456-04:00"),
    ],
)
@pytest.mark.parametrize(
    "rdump_params",
    [
        [],
        ["--mode=csv"],
        ["--mode=line"],
    ],
)
def test_flow_record_tz_output(tmp_path, capsys, date_str, tz, expected_date_str, rdump_params):
    TestRecord = RecordDescriptor(
        "test/flow_record_tz",
        [
            ("datetime", "stamp"),
        ],
    )
    with RecordWriter(tmp_path / "test.records") as writer:
        writer.write(TestRecord(stamp=date_str))

    env_dict = {}
    if tz is not None:
        env_dict["FLOW_RECORD_TZ"] = tz

    with mock.patch.dict(os.environ, env_dict, clear=True):
        # Reconfigure DISPLAY_TZINFO
        flow.record.fieldtypes.DISPLAY_TZINFO = flow_record_tz(default_tz="UTC")

        rdump.main([str(tmp_path / "test.records")] + rdump_params)
        captured = capsys.readouterr()
        assert captured.err == ""
        assert expected_date_str in captured.out

    # restore DISPLAY_TZINFO just in case
    flow.record.fieldtypes.DISPLAY_TZINFO = flow_record_tz(default_tz="UTC")


def test_flow_record_invalid_tz(tmp_path, capsys):
    TestRecord = RecordDescriptor(
        "test/flow_record_tz",
        [
            ("datetime", "stamp"),
        ],
    )
    with RecordWriter(tmp_path / "test.records") as writer:
        writer.write(TestRecord(stamp="2023-08-16T17:46:55.390691+02:00"))

    env_dict = {
        "FLOW_RECORD_TZ": "invalid",
    }

    with mock.patch.dict(os.environ, env_dict, clear=True):
        # Reconfigure DISPLAY_TZINFO
        with pytest.warns(UserWarning, match=".* falling back to timezone.utc"):
            flow.record.fieldtypes.DISPLAY_TZINFO = flow_record_tz()

        rdump.main([str(tmp_path / "test.records")])
        captured = capsys.readouterr()
        assert captured.err == ""
        assert "2023-08-16 15:46:55.390691+00:00" in captured.out
        assert flow.record.fieldtypes.DISPLAY_TZINFO == timezone.utc

    # restore DISPLAY_TZINFO just in case
    flow.record.fieldtypes.DISPLAY_TZINFO = flow_record_tz(default_tz="UTC")
>>>>>>> 6358ba3a
<|MERGE_RESOLUTION|>--- conflicted
+++ resolved
@@ -461,7 +461,6 @@
     ]
 
 
-<<<<<<< HEAD
 def test_rdump_stdin_peek(tmp_path):
     if platform.system() == "Windows":
         pytest.skip("No Gzip on Windows")
@@ -470,7 +469,38 @@
         "test/record",
         [
             ("varint", "count"),
-=======
+            ("string", "foo"),
+        ],
+    )
+
+    path = tmp_path / "test.records"
+    writer = RecordWriter(path)
+    # generate some test records
+    for i in range(10):
+        writer.write(TestRecord(count=i, foo="bar"))
+    writer.close()
+
+    # Compress
+    compress_cmd = ["gzip", "/k", str(path)]
+
+    res = subprocess.Popen(compress_cmd, stdout=subprocess.PIPE)
+    res.communicate()
+
+    compressed_path = str(path) + ".gz"
+
+    # Rdump should transparently decompress and select the correct adapter
+    p1 = subprocess.Popen(["cat", compressed_path], stdout=subprocess.PIPE)
+    p2 = subprocess.Popen(
+        ["rdump", "-s", "r.count == 5"],
+        stdin=p1.stdout,
+        stdout=subprocess.PIPE,
+        stderr=subprocess.PIPE,
+    )
+    stdout, _ = p2.communicate()
+
+    assert stdout.strip() in (b"<test/record count=5 foo='bar'>", b"<test/record count=5L foo=u'bar'>")
+
+
 @pytest.mark.parametrize(
     ("total_records", "count", "skip", "expected_numbers"),
     [
@@ -486,39 +516,10 @@
         "test/record",
         [
             ("varint", "number"),
->>>>>>> 6358ba3a
             ("string", "foo"),
         ],
     )
 
-<<<<<<< HEAD
-    path = tmp_path / "test.records"
-    writer = RecordWriter(path)
-    # generate some test records
-    for i in range(10):
-        writer.write(TestRecord(count=i, foo="bar"))
-    writer.close()
-
-    # Compress
-    compress_cmd = ["gzip", "/k", str(path)]
-
-    res = subprocess.Popen(compress_cmd, stdout=subprocess.PIPE)
-    res.communicate()
-
-    compressed_path = str(path) + ".gz"
-
-    # Rdump should transparently decompress and select the correct adapter
-    p1 = subprocess.Popen(["cat", compressed_path], stdout=subprocess.PIPE)
-    p2 = subprocess.Popen(
-        ["rdump", "-s", "r.count == 5"],
-        stdin=p1.stdout,
-        stdout=subprocess.PIPE,
-        stderr=subprocess.PIPE,
-    )
-    stdout, _ = p2.communicate()
-
-    assert stdout.strip() in (b"<test/record count=5 foo='bar'>", b"<test/record count=5L foo=u'bar'>")
-=======
     # Write test records to a file
     full_set_path = tmp_path / "test_full_set.records"
     with RecordWriter(full_set_path) as writer:
@@ -625,5 +626,4 @@
         assert flow.record.fieldtypes.DISPLAY_TZINFO == timezone.utc
 
     # restore DISPLAY_TZINFO just in case
-    flow.record.fieldtypes.DISPLAY_TZINFO = flow_record_tz(default_tz="UTC")
->>>>>>> 6358ba3a
+    flow.record.fieldtypes.DISPLAY_TZINFO = flow_record_tz(default_tz="UTC")