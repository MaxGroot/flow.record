--- conflicted
+++ resolved
@@ -476,11 +476,7 @@
             assert rec.count == "2"
 
 
-<<<<<<< HEAD
-def test_gcs_writer() -> None:
-=======
 def test_file_like_writer_reader() -> None:
->>>>>>> 9cad89fb
     test_buf = BytesIO()
 
     adapter = RecordAdapter(fileobj=test_buf, out=True)
