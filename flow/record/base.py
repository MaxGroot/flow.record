from __future__ import annotations

import collections
import functools
import gzip
import hashlib
import importlib
import io
import keyword
import logging
import os
import re
import sys
import warnings
from datetime import datetime, timezone
from itertools import zip_longest
from pathlib import Path
from typing import IO, Any, BinaryIO, Iterator, Mapping, Optional, Sequence, Union
from urllib.parse import parse_qsl, urlparse

from flow.record.adapter import AbstractReader, AbstractWriter
from flow.record.exceptions import RecordAdapterNotFound, RecordDescriptorError

try:
    import lz4.frame as lz4

    HAS_LZ4 = True
except ImportError:
    HAS_LZ4 = False
try:
    import bz2

    HAS_BZ2 = True
except ImportError:
    HAS_BZ2 = False
try:
    import zstandard as zstd

    HAS_ZSTD = True
except ImportError:
    HAS_ZSTD = False

try:
    import fastavro as avro  # noqa

    HAS_AVRO = True
except ImportError:
    HAS_AVRO = False

from collections import OrderedDict

from .utils import to_native_str, to_str
from .whitelist import WHITELIST, WHITELIST_TREE

log = logging.getLogger(__package__)
_utcnow = functools.partial(datetime.now, timezone.utc)

RECORD_VERSION = 1
RESERVED_FIELDS = OrderedDict(
    [
        ("_source", "string"),
        ("_classification", "string"),
        ("_generated", "datetime"),
        # For compatibility reasons, always add new reserved fields BEFORE
        # the _version field, but AFTER the second to last field
        ("_version", "varint"),
    ]
)

# Compression Headers
GZIP_MAGIC = b"\x1f\x8b"
BZ2_MAGIC = b"BZh"
LZ4_MAGIC = b"\x04\x22\x4d\x18"
ZSTD_MAGIC = b"\x28\xb5\x2f\xfd"
AVRO_MAGIC = b"Obj"

RECORDSTREAM_MAGIC = b"RECORDSTREAM\n"
RECORDSTREAM_MAGIC_DEPTH = 4 + 2 + len(RECORDSTREAM_MAGIC)

RE_VALID_FIELD_NAME = re.compile(r"^_?[a-zA-Z][a-zA-Z0-9_]*(?:\[\])?$")
RE_VALID_RECORD_TYPE_NAME = re.compile("^[a-zA-Z][a-zA-Z0-9_]*(/[a-zA-Z][a-zA-Z0-9_]*)*$")

RECORD_CLASS_TEMPLATE = """
class {name}(Record):
    _desc = None
    _field_types = {field_types}

    __slots__ = {slots_tuple}

    def __init__(__self, {args}):
{init_code}

    @classmethod
    def _unpack(__cls, {args}):
{unpack_code}
"""


class FieldType:
    def _typename(self):
        t = type(self)
        t.__module__.split(".fieldtypes.")[1] + "." + t.__name__

    @classmethod
    def default(cls):
        """Return the default value for the field in the Record template."""
        return None

    @classmethod
    def _unpack(cls, data):
        return data


class Record:
    __slots__ = ()

    def __eq__(self, other):
        if not isinstance(other, Record):
            return False
        return self._pack() == other._pack()

    def _pack(self, unversioned=False):
        values = []
        for k in self.__slots__:
            v = getattr(self, k)
            v = v._pack() if isinstance(v, FieldType) else v

            # Skip version field if requested (only for compatibility reasons)
            if unversioned and k == "_version" and v == 1:
                continue
            else:
                values.append(v)

        return self._desc.identifier, tuple(values)

    def _packdict(self):
        return dict(
            (k, v._pack() if isinstance(v, FieldType) else v)
            for k, v in ((k, getattr(self, k)) for k in self.__slots__)
        )

    def _asdict(self, fields=None, exclude=None):
        exclude = exclude or []
        if fields:
            return OrderedDict((k, getattr(self, k)) for k in fields if k in self.__slots__ and k not in exclude)
        return OrderedDict((k, getattr(self, k)) for k in self.__slots__ if k not in exclude)

    def __setattr__(self, k, v):
        """Enforce setting the fields to their respective types."""
        # NOTE: This is a HOT code path
        field_type = self._field_types.get(k)
        if v is not None and k in self.__slots__ and field_type:
            if not isinstance(v, field_type):
                v = field_type(v)
        super().__setattr__(k, v)

    def _replace(self, **kwds):
        result = self.__class__(*map(kwds.pop, self.__slots__, (getattr(self, k) for k in self.__slots__)))
        if kwds:
            raise ValueError("Got unexpected field names: {kwds!r}".format(kwds=list(kwds)))
        return result

    def __repr__(self):
        return "<{} {}>".format(
            self._desc.name, " ".join("{}={!r}".format(k, getattr(self, k)) for k in self._desc.fields)
        )


class GroupedRecord(Record):
    """
    GroupedRecord acts like a normal Record, but can contain multiple records.

    See it as a flat Record view on top of multiple Records.
    If two Records have the same fieldname, the first one will prevail.
    """

    def __init__(self, name, records):
        super().__init__()
        self.name = to_str(name)
        self.records = []
        self.descriptors = []
        self.flat_fields = []

        # to avoid recursion in __setattr__ and __getattr__
        self.__dict__["fieldname_to_record"] = OrderedDict()

        for rec in records:
            if isinstance(rec, GroupedRecord):
                for r in rec.records:
                    self.records.append(r)
                    self.descriptors.append(r._desc)
            else:
                self.records.append(rec)
                self.descriptors.append(rec._desc)

            all_fields = rec._desc.get_all_fields()
            required_fields = rec._desc.get_required_fields()
            for field in all_fields.values():
                fname = field.name
                if fname in self.fieldname_to_record:
                    continue
                self.fieldname_to_record[fname] = rec
                if fname not in required_fields:
                    self.flat_fields.append(field)
        # flat descriptor to maintain compatibility with Record

        self._desc = RecordDescriptor(self.name, [(f.typename, f.name) for f in self.flat_fields])

    def get_record_by_type(self, type_name):
        """
        Get record in a GroupedRecord by type_name.

        Args:
            type_name (str): The record type name (for example wq/meta).

        Returns:
            None or the record

        """
        for record in self.records:
            if record._desc.name == type_name:
                return record
        return None

    def _asdict(self, fields=None, exclude=None):
        exclude = exclude or []
        keys = self.fieldname_to_record.keys()
        if fields:
            return OrderedDict((k, getattr(self, k)) for k in fields if k in keys and k not in exclude)
        return OrderedDict((k, getattr(self, k)) for k in keys if k not in exclude)

    def __repr__(self):
        return "<{} {}>".format(self.name, self.records)

    def __setattr__(self, attr, val):
        if attr in getattr(self, "fieldname_to_record", {}):
            x = self.fieldname_to_record.get(attr)
            return setattr(x, attr, val)
        return object.__setattr__(self, attr, val)

    def __getattr__(self, attr):
        x = self.__dict__.get("fieldname_to_record", {}).get(attr)
        if x:
            return getattr(x, attr)
        raise AttributeError(attr)

    def _pack(self):
        return (
            self.name,
            tuple(record._pack() for record in self.records),
        )

    def _replace(self, **kwds):
        new_records = []
        for record in self.records:
            new_records.append(
                record.__class__(*map(kwds.pop, record.__slots__, (getattr(self, k) for k in record.__slots__)))
            )
        if kwds:
            raise ValueError("Got unexpected field names: {kwds!r}".format(kwds=list(kwds)))
        return GroupedRecord(self.name, new_records)


def is_valid_field_name(name, check_reserved=True):
    if check_reserved:
        if name in RESERVED_FIELDS:
            return False
    else:
        if name in RESERVED_FIELDS:
            return True

    if name.startswith("_"):
        return False

    if not RE_VALID_FIELD_NAME.match(name):
        return False

    return True


def parse_def(definition):
    warnings.warn("parse_def() is deprecated", DeprecationWarning)
    record_type = None
    fields = []
    for line in definition.split("\n"):
        line = line.strip()

        if not line:
            continue

        if not record_type:
            record_type = line
        else:
            _type, name = re.split(r"\s+", line.rstrip(";"))

            fields.append((_type, name))

    return record_type, fields


class RecordField:
    name = None
    typename = None
    type = None

    def __init__(self, name: str, typename: str):
        if not is_valid_field_name(name, check_reserved=False):
            raise RecordDescriptorError("Invalid field name: {}".format(name))

        self.name = to_str(name)
        self.typename = to_str(typename)

        self.type = fieldtype(typename)

    def __repr__(self):
        return "<RecordField {} ({})>".format(self.name, self.typename)


class RecordFieldSet(list):
    pass


@functools.lru_cache(maxsize=4096)
def _generate_record_class(name: str, fields: tuple[tuple[str, str]]) -> type:
    """Generate a record class

    Args:
        name: The name of the Record class.
        fields: A tuple of (fieldtype, fieldname) tuples.

    Returns:
        Record class
    """

    contains_keyword = False
    for _, fieldname in fields:
        if not is_valid_field_name(fieldname):
            raise RecordDescriptorError("Field '{}' is an invalid or reserved field name.".format(fieldname))

        # Reserved Python keywords are allowed as field names, but at a cost.
        # When a Python keyword is used as a field name, you can't use it as a kwarg anymore
        # You'll be forced to either use *args or a expanding a dict to kwargs to initialize a record
        # E.g. Record('from_value', 'and_value') or Record(**{'from': 1, 'and': 2})
        # You'll also only be able to get or set reserved attributes using getattr or setattr.
        # Record initialization will also be slower, due to a different (slower) implementation
        # that is compatible with this method of initializing records.
        if keyword.iskeyword(fieldname):
            contains_keyword = True

    all_fields = OrderedDict([(n, RecordField(n, _type)) for _type, n in fields])
    all_fields.update(RecordDescriptor.get_required_fields())

    if not RE_VALID_RECORD_TYPE_NAME.match(name):
        raise RecordDescriptorError("Invalid record type name")

    name = name.replace("/", "_")
    args = ""
    init_code = ""
    unpack_code = ""

    if len(all_fields) >= 255 and not (sys.version_info >= (3, 7)) or contains_keyword:
        args = "*args, **kwargs"
        init_code = (
            "\t\tfor k, v in _zip_longest(__self.__slots__, args):\n"
            "\t\t\tsetattr(__self, k, kwargs.get(k, v))\n"
            "\t\t_generated = __self._generated\n"
        )
        unpack_code = (
            "\t\tvalues = dict([(f, __cls._field_types[f]._unpack(kwargs.get(f, v)) "
            "if kwargs.get(f, v) is not None else None) for f, v in _zip_longest(__cls.__slots__, args)])\n"
            "\t\treturn __cls(**values)"
        )
    else:
        args = ", ".join(["{}=None".format(k) for k in all_fields])
        unpack_code = "\t\treturn __cls(\n"
        for field in all_fields.values():
            if field.type.default == FieldType.default:
                default = FieldType.default()
            else:
                default = "_field_{field.name}.type.default()".format(field=field)
            init_code += "\t\t__self.{field} = {field} if {field} is not None else {default}\n".format(
                field=field.name, default=default
            )
            unpack_code += (
                "\t\t\t{field} = _field_{field}.type._unpack({field}) " + "if {field} is not None else {default},\n"
            ).format(field=field.name, default=default)
        unpack_code += "\t\t)"

    init_code += "\t\t__self._generated = _generated or _utcnow()\n\t\t__self._version = RECORD_VERSION"
    # Store the fieldtypes so we can enforce them in __setattr__()
    field_types = "{\n"
    for field in all_fields:
        field_types += "\t\t{field!r}: _field_{field}.type,\n".format(field=field)
    field_types += "\t}"

    code = RECORD_CLASS_TEMPLATE.format(
        name=name,
        args=args,
        slots_tuple=tuple(all_fields.keys()),
        init_code=init_code,
        unpack_code=unpack_code,
        field_types=field_types,
    ).replace("\t", "    ")

    _globals = {
        "Record": Record,
        "RECORD_VERSION": RECORD_VERSION,
        "_utcnow": _utcnow,
        "_zip_longest": zip_longest,
    }
    for field in all_fields.values():
        _globals[f"_field_{field.name}"] = field

    exec(code, _globals)

    return _globals[name]


class RecordDescriptor:
    """Record Descriptor class for defining a Record type and its fields."""

    name: str = None
    recordType: type = None
    _desc_hash: int = None
    _fields: Mapping[str, RecordField] = None
    _all_fields: Mapping[str, RecordField] = None
    _field_tuples: Sequence[tuple[str, str]] = None

    def __init__(self, name: str, fields: Optional[Sequence[tuple[str, str]]] = None):
        if not name:
            raise RecordDescriptorError("Record name is required")

        # Marked for deprecation
        name = to_str(name)
        if isinstance(fields, RecordDescriptor):
            warnings.warn(
                "RecordDescriptor initialization with another RecordDescriptor is deprecated",
                DeprecationWarning,
                stacklevel=2,
            )
            # Clone fields
            fields = fields.get_field_tuples()
        elif fields is None:
            warnings.warn(
                "RecordDescriptor initialization by string only definition is deprecated",
                DeprecationWarning,
                stacklevel=2,
            )
            name, fields = parse_def(name)

        self.name = name
        self._field_tuples = tuple([(to_native_str(k), to_str(v)) for k, v in fields])
        self.recordType = _generate_record_class(name, self._field_tuples)
        self.recordType._desc = self

    @staticmethod
    @functools.lru_cache()
    def get_required_fields() -> Mapping[str, RecordField]:
        """
        Get required fields mapping. eg:

        {
            "_source": RecordField("_source", "string"),
            "_classification": RecordField("_classification", "datetime"),
            "_generated": RecordField("_generated", "datetime"),
            "_version": RecordField("_version", "vaeint"),
        }

        Returns:
            Mapping of required fields
        """
        return OrderedDict([(k, RecordField(k, v)) for k, v in RESERVED_FIELDS.items()])

    @property
    def fields(self) -> Mapping[str, RecordField]:
        """
        Get fields mapping (without required fields). eg:

        {
            "foo": RecordField("foo", "string"),
            "bar": RecordField("bar", "varint"),
        }

        Returns:
            Mapping of Record fields
        """
        if self._fields is None:
            self._fields = OrderedDict([(n, RecordField(n, _type)) for _type, n in self._field_tuples])
        return self._fields

    def get_all_fields(self) -> Mapping[str, RecordField]:
        """
        Get all fields including required meta fields. eg:

        {
            "ts": RecordField("ts", "datetime"),
            "foo": RecordField("foo", "string"),
            "bar": RecordField("bar", "varint"),
            "_source": RecordField("_source", "string"),
            "_classification": RecordField("_classification", "datetime"),
            "_generated": RecordField("_generated", "datetime"),
            "_version": RecordField("_version", "vaeint"),
        }

        Returns:
            Mapping of all Record fields
        """
        if self._all_fields is None:
            self._all_fields = self.fields.copy()
            self._all_fields.update(self.get_required_fields())
        return self._all_fields

    def getfields(self, typename: str) -> RecordFieldSet:
        """Get fields of a given type.

        Args:
            typename: The typename of the fields to return. eg: "string" or "datetime"

        Returns:
            RecordFieldSet of fields with the given typename
        """
        if isinstance(typename, DynamicFieldtypeModule):
            name = typename.gettypename()
        else:
            name = typename

        return RecordFieldSet(field for field in self.fields.values() if field.typename == name)

    def __call__(self, *args, **kwargs) -> Record:
        """Create a new Record initialized with `args` and `kwargs`."""
        return self.recordType(*args, **kwargs)

    def init_from_dict(self, rdict: dict[str, Any], raise_unknown=False) -> Record:
        """Create a new Record initialized with key, value pairs from `rdict`.

        If `raise_unknown=True` then fields on `rdict` that are unknown to this
        RecordDescriptor will raise a TypeError exception due to initializing
        with unknown keyword arguments. (default: False)

        Returns:
            Record with data from `rdict`
        """

        if not raise_unknown:
            rdict = {k: v for k, v in rdict.items() if k in self.recordType.__slots__}
        return self.recordType(**rdict)

    def init_from_record(self, record: Record, raise_unknown=False) -> Record:
        """Create a new Record initialized with data from another `record`.

        If `raise_unknown=True` then fields on `record` that are unknown to this
        RecordDescriptor will raise a TypeError exception due to initializing
        with unknown keyword arguments. (default: False)

        Returns:
            Record with data from `record`
        """
        return self.init_from_dict(record._asdict(), raise_unknown=raise_unknown)

    def extend(self, fields: Sequence[tuple[str, str]]) -> RecordDescriptor:
        """Returns a new RecordDescriptor with the extended fields

        Returns:
            RecordDescriptor with extended fields
        """
        new_fields = list(self.get_field_tuples()) + fields
        return RecordDescriptor(self.name, new_fields)

    def get_field_tuples(self) -> tuple[tuple[str, str]]:
        """Returns a tuple containing the (typename, name) tuples, eg:

        (('boolean', 'foo'), ('string', 'bar'))

        Returns:
            Tuple of (typename, name) tuples
        """
        return self._field_tuples

    @staticmethod
    @functools.lru_cache(maxsize=256)
    def calc_descriptor_hash(name, fields: Sequence[tuple[str, str]]) -> int:
        """Calculate and return the (cached) descriptor hash as a 32 bit integer.

        The descriptor hash is the first 4 bytes of the sha256sum of the descriptor name and field names and types.
        """
        data = name + "".join(f"{n}{t}" for t, n in fields)
        return int.from_bytes(hashlib.sha256(data.encode()).digest()[:4], byteorder="big")

    @property
    def descriptor_hash(self) -> int:
        """Returns the (cached) descriptor hash"""
        if not self._desc_hash:
            self._desc_hash = self.calc_descriptor_hash(self.name, self._field_tuples)
        return self._desc_hash

    @property
    def identifier(self) -> tuple[str, int]:
        """Returns a tuple containing the descriptor name and hash"""
        return (self.name, self.descriptor_hash)

    def __hash__(self) -> int:
        return hash((self.name, self.get_field_tuples()))

    def __eq__(self, other: RecordDescriptor) -> bool:
        if isinstance(other, RecordDescriptor):
            return self.name == other.name and self.get_field_tuples() == other.get_field_tuples()
        return NotImplemented

    def __repr__(self) -> str:
        return "<RecordDescriptor {}, hash={:04x}>".format(self.name, self.descriptor_hash)

    def definition(self, reserved: bool = True) -> str:
        """Return the RecordDescriptor as Python definition string.

        If `reserved` is True it will also return the reserved fields.

        Returns:
            Descriptor definition string
        """
        fields = []
        for ftype in self.get_all_fields().values():
            if not reserved and ftype.name.startswith("_"):
                continue
            fields.append(f'    ("{ftype.typename}", "{ftype.name}"),')
        fields_str = "\n".join(fields)
        return f'RecordDescriptor("{self.name}", [\n{fields_str}\n])'

    def base(self, **kwargs_sink):
        def wrapper(**kwargs):
            kwargs.update(kwargs_sink)
            return self.recordType(**kwargs)

        return wrapper

    def _pack(self) -> tuple[str, tuple[tuple[str, str]]]:
        return (self.name, self._field_tuples)

    @staticmethod
    def _unpack(name, fields: tuple[tuple[str, str]]) -> RecordDescriptor:
        return RecordDescriptor(name, fields)


def DynamicDescriptor(name, fields):
    return RecordDescriptor(name, [("dynamic", field) for field in fields])


def open_stream(fp: BinaryIO, mode: str) -> BinaryIO:
    if "w" in mode:
        return fp
    if not hasattr(fp, "peek"):
        fp = io.BufferedReader(fp)

    # We peek into the file at the maximum possible length we might need, which is the amount of bytes needed to
    # determine whether a stream is a RECORDSTREAM or not.
    peek_data = fp.peek(RECORDSTREAM_MAGIC_DEPTH)

    # If the data stream is compressed, we wrap the file pointer in a reader that can decompress accordingly.
    if peek_data[:2] == GZIP_MAGIC:
        fp = gzip.GzipFile(fileobj=fp, mode=mode)
    elif HAS_BZ2 and peek_data[:3] == BZ2_MAGIC:
        fp = bz2.BZ2File(fp, mode=mode)
    elif HAS_LZ4 and peek_data[:4] == LZ4_MAGIC:
        fp = lz4.open(fp, mode=mode)
    elif HAS_ZSTD and peek_data[:4] == ZSTD_MAGIC:
        dctx = zstd.ZstdDecompressor()
        fp = dctx.stream_reader(fp)

    return fp


def find_adapter_for_stream(fp: BinaryIO) -> tuple[BinaryIO, Optional[str]]:
    # We need to peek into the stream to be able to determine which adapter is needed. The fp given to this function
    # might already be an instance of the 'Peekable' class, but might also be a different file pointer, for example
    # a transparent decompressor. As calling peek() twice on the same peekable is not allowed, we wrap the fp into
    # a Peekable again, so that we are able to determine the correct adapter.
    if not hasattr(fp, "peek"):
        fp = io.BufferedReader(fp)

    peek_data = fp.peek(RECORDSTREAM_MAGIC_DEPTH)
    if HAS_AVRO and peek_data[:3] == AVRO_MAGIC:
        return fp, "avro"
    elif RECORDSTREAM_MAGIC in peek_data[:RECORDSTREAM_MAGIC_DEPTH]:
        return fp, "stream"
    return fp, None


def open_path_or_stream(path: Union[str, Path, BinaryIO], mode: str, clobber: bool = True) -> IO:
    if isinstance(path, Path):
        path = str(path)
    if isinstance(path, str):
        return open_path(path, mode, clobber)
    elif isinstance(path, io.IOBase):
        return open_stream(path, mode)
    else:
        raise ValueError(f"Unsupported path type {path}")


def open_path(path: str, mode: str, clobber: bool = True) -> IO:
    """
    Open ``path`` using ``mode`` and returns a file object.

    It handles special cases if path is meant to be stdin or stdout.
    And also supports compression based on extension or file header of stream.

    Args:
        path: Filename or path to filename to open
        mode: Could be "r", "rb" to open file for reading, "w", "wb" for writing
        clobber: Overwrite file if it already exists if `clobber=True`, else raises IOError.

    """
    binary = "b" in mode
    fp = None
    if mode in ("w", "wb"):
        out = True
    elif mode in ("r", "rb"):
        out = False
    else:
        raise ValueError("mode string can only be 'r', 'rb', 'w', or 'wb', not {!r}".format(mode))

    # check for stdin or stdout
    is_stdio = path in (None, "", "-")

    # check if output path exists
    if not is_stdio and not clobber and os.path.exists(path) and out:
        raise IOError("Output file {!r} already exists, and clobber=False".format(path))

    # check path extension for compression
    if path:
        if path.endswith(".gz"):
            fp = gzip.GzipFile(path, mode)
        elif path.endswith(".bz2"):
            if not HAS_BZ2:
                raise RuntimeError("bz2 python module not available")
            fp = bz2.BZ2File(path, mode)
        elif path.endswith(".lz4"):
            if not HAS_LZ4:
                raise RuntimeError("lz4 python module not available")
            fp = lz4.open(path, mode)
        elif path.endswith((".zstd", ".zst")):
            if not HAS_ZSTD:
                raise RuntimeError("zstandard python module not available")
            if not out:
                dctx = zstd.ZstdDecompressor()
                fp = dctx.stream_reader(open(path, "rb"))
            else:
                cctx = zstd.ZstdCompressor()
                fp = cctx.stream_writer(open(path, "wb"))

    # normal file or stdio for reading or writing
    if not fp:
        if is_stdio:
            if binary:
                fp = getattr(sys.stdout, "buffer", sys.stdout) if out else getattr(sys.stdin, "buffer", sys.stdin)
            else:
                fp = sys.stdout if out else sys.stdin
        else:
            fp = io.open(path, mode)
        # check if we are reading a compressed stream
        if not out and binary:
            fp = open_stream(fp, mode)
    return fp


def RecordAdapter(
    url: Optional[str] = None,
    out: bool = False,
    selector: Optional[str] = None,
    clobber: bool = True,
    fileobj: Optional[BinaryIO] = None,
    **kwargs,
) -> Union[AbstractWriter, AbstractReader]:
    # Guess adapter based on extension
    ext_to_adapter = {
        ".avro": "avro",
        ".json": "jsonfile",
        ".jsonl": "jsonfile",
        ".csv": "csvfile",
    }
    cls_stream = None
    cls_url = None
    adapter = None

    # When a url is given, we interpret it to determine what kind of adapter we need. This piece of logic is always
    # necessary for the RecordWriter (as it does not currently support file-like objects), and only needed for
    # RecordReader if a url is provided.
    if out is True or url not in ("-", "", None):
        # Either stdout / stdin is given, or a path-like string.
        url = str(url or "")
        _, ext = os.path.splitext(url)

        adapter_scheme = ext_to_adapter.get(ext, "stream")
        if "://" not in url:
            url = f"{adapter_scheme}://{url}"
        p = urlparse(url, scheme=adapter_scheme)
        adapter, _, sub_adapter = p.scheme.partition("+")

        arg_dict = dict(parse_qsl(p.query))
        arg_dict.update(kwargs)

        cls_url = p.netloc + p.path
        if sub_adapter:
            cls_url = sub_adapter + "://" + cls_url
    if out is False:
<<<<<<< HEAD
        if url in ("-", ""):
=======
        if url in ("-", "", None) and fileobj is None:
>>>>>>> 9cad89fb
            # For reading stdin, we cannot rely on an extension to know what sort of stream is incoming. Thus, we will
            # treat it as a 'fileobj', where we can peek into the stream and try to select the appropriate adapter.
            fileobj = getattr(sys.stdin, "buffer", sys.stdin)
        if fileobj is not None:
            # This record adapter has received a file-like object for record reading
            # We just need to find the right adapter by peeking into the first few bytes.

            # First, we open the stream. If the stream is compressed, open_stream will wrap it for us into a
            # decompressor.
            cls_stream = open_stream(fileobj, "rb")

<<<<<<< HEAD
            # Now, we have a stream that will be transparently decompressed but we still do not know what adapter to
            # use. This requires a new peek into the transparent stream. This peek will cause the stream pointer to be
            # moved. Therefore, find_adapter_for_stream returns both a BinaryIO-supportive object that can correctly
            # read the adjusted stream, and a string indicating the type of adapter to be used on said stream.
            arg_dict = kwargs.copy()

            # If a user did not provide a url, we have to peek into the stream to be able to determine the right adapter
            # based on magic bytes encountered in the first few bytes of the stream.
            if adapter is None:
                cls_stream, adapter = find_adapter_for_stream(cls_stream)
                if adapter is None:
                    peek_data = cls_stream.peek(RECORDSTREAM_MAGIC_DEPTH)
                    if peek_data and peek_data.startswith(b"<"):
                        # As peek() can result in a larger buffer than requested, we make sure the peek_data variable
                        # isn't unnecessarily long in the error message.
                        peek_data = peek_data[:RECORDSTREAM_MAGIC_DEPTH]
=======
            # If a user did not provide a url, we have to peek into the stream to be able to determine the right adapter
            # based on magic bytes encountered in the first few bytes of the stream.
            if adapter is None:
                # If we could not infere an adapter from the url, we have a stream that will be transparently
                # decompressed but we still do not know what adapter to use. This requires a new peek into the
                # transparent stream. This peek will cause the stream pointer to be moved. Therefore,
                # find_adapter_for_stream returns both a BinaryIO-supportive object that can correctly read the adjusted
                # stream, and a string indicating the type of adapter to be used on said stream.
                cls_stream, adapter = find_adapter_for_stream(cls_stream)
                if adapter is None:
                    # As peek() can result in a larger buffer than requested, so we truncate it just to be sure
                    peek_data = cls_stream.peek(RECORDSTREAM_MAGIC_DEPTH)[:RECORDSTREAM_MAGIC_DEPTH]
                    if peek_data and peek_data.startswith(b"<"):
>>>>>>> 9cad89fb
                        raise RecordAdapterNotFound(
                            (
                                f"Could not find a reader for input {peek_data!r}. Are you perhaps "
                                "entering record text, rather than a record stream? This can be fixed by using "
                                "'rdump -w -' to write a record stream to stdout."
                            )
                        )
                    raise RecordAdapterNotFound("Could not find adapter for file-like object")
<<<<<<< HEAD
=======

            # Now that we found an adapter, we will fall back into the same code path as when a URL is given. As the url
            # parsing path copied kwargs into an arg_dict variable, we will do the same so we do not get a variable
            # referenced before assignment error.
            arg_dict = kwargs.copy()
>>>>>>> 9cad89fb

    # Now that we know which adapter is needed, we import it.
    mod = importlib.import_module("flow.record.adapter.{}".format(adapter))
    clsname = ("{}Writer" if out else "{}Reader").format(adapter.title())

    cls = getattr(mod, clsname)
    if not out and selector:
        arg_dict["selector"] = selector

    if out:
        arg_dict["clobber"] = clobber
    log.debug("Creating {!r} for {!r} with args {!r}".format(cls, url, arg_dict))
    if cls_stream is not None:
        return cls(cls_stream, **arg_dict)
    if fileobj is not None:
        return cls(fileobj, **arg_dict)
    return cls(cls_url, **arg_dict)


def RecordReader(
    url: Optional[str] = None,
    selector: Optional[str] = None,
    fileobj: Optional[BinaryIO] = None,
    **kwargs,
) -> AbstractReader:
    return RecordAdapter(url=url, out=False, selector=selector, fileobj=fileobj, **kwargs)


def RecordWriter(url: Optional[str] = None, clobber: bool = True, **kwargs) -> AbstractWriter:
    return RecordAdapter(url=url, out=True, clobber=clobber, **kwargs)


def stream(src, dst):
    for r in src:
        dst.write(r)
    dst.flush()


@functools.lru_cache()
def fieldtype(clspath: str) -> FieldType:
    """Return the FieldType class for the given field type class path.

    Args:
        clspath: class path of the field type. eg: ``uint32``, ``net.ipaddress``, ``string[]``

    Returns:
        The FieldType class.
    """
    base_module_path = "flow.record.fieldtypes"

    if clspath.endswith("[]"):
        origpath = clspath
        clspath = clspath[:-2]
        islist = True
    else:
        islist = False

    if clspath not in WHITELIST:
        raise AttributeError("Invalid field type: {}".format(clspath))

    namespace, _, clsname = clspath.rpartition(".")
    module_path = f"{base_module_path}.{namespace}" if namespace else base_module_path
    mod = importlib.import_module(module_path)

    fieldtype_cls = getattr(mod, clsname)

    if islist:
        base_mod = importlib.import_module(base_module_path)
        listtype = type(origpath, base_mod.typedlist.__bases__, dict(base_mod.typedlist.__dict__))
        listtype.__type__, fieldtype_cls = fieldtype_cls, listtype

    if not issubclass(fieldtype_cls, FieldType):
        raise TypeError("Field type does not derive from FieldType")

    return fieldtype_cls


@functools.lru_cache(maxsize=4069)
def merge_record_descriptors(
    descriptors: tuple[RecordDescriptor], replace: bool = False, name: Optional[str] = None
) -> RecordDescriptor:
    """Create a newly merged RecordDescriptor from a list of RecordDescriptors.
    This function uses a cache to avoid creating the same descriptor multiple times.

    Duplicate fields are ignored in ``descriptors`` unless ``replace=True``.

    Args:
        descriptors: Tuple of RecordDescriptors to merge.
        replace: if ``True``, it will replace existing field names. Last descriptor always wins.
        name: rename the RecordDescriptor name to ``name``. Otherwise, use name from first descriptor.

    Returns:
        Merged RecordDescriptor
    """
    field_map = collections.OrderedDict()
    for desc in descriptors:
        for ftype, fname in desc.get_field_tuples():
            if not replace and fname in field_map:
                continue
            field_map[fname] = ftype
    if name is None and descriptors:
        name = descriptors[0].name
    return RecordDescriptor(name, zip(field_map.values(), field_map.keys()))


def extend_record(
    record: Record, other_records: list[Record], replace: bool = False, name: Optional[str] = None
) -> Record:
    """Extend ``record`` with fields and values from ``other_records``.

    Duplicate fields are ignored in ``other_records`` unless ``replace=True``.

    Args:
        record: Initial Record to extend.
        other_records: List of Records to use for extending/replacing.
        replace: if ``True``, it will replace existing fields and values
            in ``record`` from fields and values from ``other_records``. Last record always wins.
        name: rename the RecordDescriptor name to ``name``. Otherwise, use name from
            initial ``record``.

    Returns:
        Extended Record
    """
    records = (record, *other_records)
    descriptors = tuple(rec._desc for rec in records)
    ExtendedRecord = merge_record_descriptors(descriptors, replace, name)
    kv_maps = tuple(rec._asdict() for rec in records)
    if replace:
        kv_maps = kv_maps[::-1]
    return ExtendedRecord.init_from_dict(collections.ChainMap(*kv_maps))


class DynamicFieldtypeModule:
    def __init__(self, path=""):
        self.path = path

    def __getattr__(self, path):
        path = (self.path + "." if self.path else "") + path

        obj = WHITELIST_TREE
        for p in path.split("."):
            if p not in obj:
                raise AttributeError("Invalid field type: {}".format(path))
            obj = obj[p]

        return DynamicFieldtypeModule(path)

    def gettypename(self):
        if fieldtype(self.path):
            return self.path

    def __call__(self, *args, **kwargs):
        t = fieldtype(self.path)

        return t(*args, **kwargs)


net = DynamicFieldtypeModule("net")
dynamic_fieldtype = DynamicFieldtypeModule()

TimestampRecord = RecordDescriptor(
    "record/timestamp",
    [
        ("datetime", "ts"),
        ("string", "ts_description"),
    ],
)


def iter_timestamped_records(record: Record) -> Iterator[Record]:
    """Yields timestamped annotated records for each `datetime` fieldtype in `record`.
    If `record` does not have any `datetime` fields the original record is returned.

    Args:
        record: Record to add timestamp fields for.

    Yields:
        Record annotated with `ts` and `ts_description` fields for each `datetime` fieldtype.
    """
    # get all `datetime` fields. (excluding _generated).
    dt_fields = record._desc.getfields("datetime")
    if not dt_fields:
        yield record
        return

    # yield a new record for each `datetime` field assigned as `ts`.
    record_name = record._desc.name
    for field in dt_fields:
        ts_record = TimestampRecord(getattr(record, field.name), field.name)
        # we extend `ts_record` with original `record` so TSRecord info goes first.
        record = extend_record(ts_record, [record], name=record_name)
        yield record<|MERGE_RESOLUTION|>--- conflicted
+++ resolved
@@ -801,11 +801,7 @@
         if sub_adapter:
             cls_url = sub_adapter + "://" + cls_url
     if out is False:
-<<<<<<< HEAD
-        if url in ("-", ""):
-=======
         if url in ("-", "", None) and fileobj is None:
->>>>>>> 9cad89fb
             # For reading stdin, we cannot rely on an extension to know what sort of stream is incoming. Thus, we will
             # treat it as a 'fileobj', where we can peek into the stream and try to select the appropriate adapter.
             fileobj = getattr(sys.stdin, "buffer", sys.stdin)
@@ -817,24 +813,6 @@
             # decompressor.
             cls_stream = open_stream(fileobj, "rb")
 
-<<<<<<< HEAD
-            # Now, we have a stream that will be transparently decompressed but we still do not know what adapter to
-            # use. This requires a new peek into the transparent stream. This peek will cause the stream pointer to be
-            # moved. Therefore, find_adapter_for_stream returns both a BinaryIO-supportive object that can correctly
-            # read the adjusted stream, and a string indicating the type of adapter to be used on said stream.
-            arg_dict = kwargs.copy()
-
-            # If a user did not provide a url, we have to peek into the stream to be able to determine the right adapter
-            # based on magic bytes encountered in the first few bytes of the stream.
-            if adapter is None:
-                cls_stream, adapter = find_adapter_for_stream(cls_stream)
-                if adapter is None:
-                    peek_data = cls_stream.peek(RECORDSTREAM_MAGIC_DEPTH)
-                    if peek_data and peek_data.startswith(b"<"):
-                        # As peek() can result in a larger buffer than requested, we make sure the peek_data variable
-                        # isn't unnecessarily long in the error message.
-                        peek_data = peek_data[:RECORDSTREAM_MAGIC_DEPTH]
-=======
             # If a user did not provide a url, we have to peek into the stream to be able to determine the right adapter
             # based on magic bytes encountered in the first few bytes of the stream.
             if adapter is None:
@@ -848,7 +826,6 @@
                     # As peek() can result in a larger buffer than requested, so we truncate it just to be sure
                     peek_data = cls_stream.peek(RECORDSTREAM_MAGIC_DEPTH)[:RECORDSTREAM_MAGIC_DEPTH]
                     if peek_data and peek_data.startswith(b"<"):
->>>>>>> 9cad89fb
                         raise RecordAdapterNotFound(
                             (
                                 f"Could not find a reader for input {peek_data!r}. Are you perhaps "
@@ -857,14 +834,11 @@
                             )
                         )
                     raise RecordAdapterNotFound("Could not find adapter for file-like object")
-<<<<<<< HEAD
-=======
 
             # Now that we found an adapter, we will fall back into the same code path as when a URL is given. As the url
             # parsing path copied kwargs into an arg_dict variable, we will do the same so we do not get a variable
             # referenced before assignment error.
             arg_dict = kwargs.copy()
->>>>>>> 9cad89fb
 
     # Now that we know which adapter is needed, we import it.
     mod = importlib.import_module("flow.record.adapter.{}".format(adapter))
