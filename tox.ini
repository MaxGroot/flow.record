--- conflicted
+++ resolved
@@ -15,11 +15,7 @@
     pytest
     pytest-cov
     coverage
-<<<<<<< HEAD
-extras = avro
-=======
 extras = test
->>>>>>> 549d1182
 commands =
 # Capturing output will fail on pypy, possibly due to this issue: https://github.com/pytest-dev/pytest/issues/5502
     pytest --basetemp="{envtmpdir}" {posargs:--color=yes --capture=no --cov=flow --cov-report=term-missing -v tests}
